import os

#!/usr/bin/env python
import sys
import warnings
from pathlib import Path

import numpy as np
import pandas as pd
import scipy.spatial.distance as ssd
from sklearn.preprocessing import MinMaxScaler


def pretty_print(
    X,
    embedding,
    ivs,
    tax,
    usercolors=None,
    with_diversity_background=True,
    bgcolor="white",
):
    """Make a scatter plot of taxumap-embedded microbiota data. Samples are colored by their dominant Genus. The top 15 most abundant genera have a unique color, all other taxa are grey. Optionally, interpolate the diversity of samples in the local region of the embedded space and color the background accordingly, with darker shades indicating higher diversity."""

    import seaborn as sns
    import matplotlib.pyplot as plt

    from sklearn.preprocessing import LabelEncoder

    dominant_taxon_name = X.idxmax(axis=1)
    dominant_taxon_name = dominant_taxon_name.apply(lambda v: tax.loc[v]["Genus"])
    dominant_taxon = dominant_taxon_name.copy()

    top_15_taxa = dominant_taxon.value_counts().sort_values(ascending=False).head(15)
    top_15_taxa_labels = top_15_taxa.index

    dominant_taxon = dominant_taxon.apply(lambda v: v if v in top_15_taxa else "-1")

    lenc = LabelEncoder().fit(dominant_taxon)
    _t = lenc.transform(dominant_taxon)
    dominant_taxon = pd.Series(_t, index=X.index)

    from matplotlib import cm

    _ncolors = len(top_15_taxa)
    _ncolors = _ncolors if _ncolors <= 15 else 16

    cmap = cm.get_cmap("tab20c", _ncolors)
    embedding_colors = [cmap(x) if x != 0 else "whitesmoke" for x in dominant_taxon]
    embedding_labels = [
        lenc.inverse_transform([x])[0]
        if lenc.inverse_transform([x])[0] != "-1"
        else "other"
        for x in dominant_taxon
    ]

    ##set up figure
    plt.close("all")
    fig, ax = plt.subplots(figsize=(5, 5))
    if with_diversity_background:
        ## heatmap as background indicateing interpolated diversity in that region
        cmap = sns.dark_palette(color="white", as_cmap=True, reverse=True)
        from scipy.interpolate import griddata

        xmin, xmax = np.floor(min(embedding[:, 0])), np.ceil(max(embedding[:, 0]))
        ymin, ymax = np.floor(min(embedding[:, 1])), np.ceil(max(embedding[:, 1]))
        grid_x, grid_y = np.mgrid[xmin:xmax:15j, ymin:ymax:15j]
        grid_z1 = griddata(
            embedding, ivs, (grid_x, grid_y), method="linear", fill_value=np.nan
        )
        # plot heatmap
        ax.imshow(
            np.flipud(grid_z1.T),
            extent=(xmin, xmax, ymin, ymax),
            cmap=cmap,
            vmin=1,
            vmax=15,
            alpha=0.25,
        )
        ax.set_facecolor(bgcolor)

    # ax.set_aspect('equal',adjustable='box')
    ## taxumap scatter
    if usercolors is None:
        noncolored_idx = list(map(lambda x: x == "whitesmoke", embedding_colors))
        ax.scatter(
            embedding[noncolored_idx, 0],
            embedding[noncolored_idx, 1],
            c=np.array(embedding_colors)[noncolored_idx],
            s=3,
            alpha=1,
            marker="o",
            rasterized=True,
        )
        colored_idx = list(map(lambda x: x != "whitesmoke", embedding_colors))
        ax.scatter(
            embedding[colored_idx, 0],
            embedding[colored_idx, 1],
            c=np.array(embedding_colors)[colored_idx],
            s=3,
            alpha=1,
            marker="o",
            rasterized=True,
        )
        ax.scatter(
            embedding[:, 0],
            embedding[:, 1],
            facecolor="none",
            edgecolor="k",
            linewidth=0.1,
            s=3,
            alpha=1,
            marker="o",
            rasterized=True,
        )
        from matplotlib.lines import Line2D

        legend_elements = [
            Line2D(
                [0],
                [0],
                marker="o",
                linestyle="",
                alpha=1,
                color=c,  # cmap(c),
                label=n,
            )
            for (n, c) in set(zip(embedding_labels, embedding_colors))
        ]
        ax.legend(handles=legend_elements, loc=(1.1, 0.01))

    else:
        dominant_asv = X.idxmax(axis=1)
        dominant_asv_rel = X.max(axis=1)
        embedding_colors = [
            "whitesmoke" if dominant_asv_rel[i] < 0.3 else usercolors.loc[x].values[0]
            for i, x in dominant_asv.iteritems()
        ]
        noncolored_idx = list(map(lambda x: x == "whitesmoke", embedding_colors))
        ax.scatter(
            embedding[noncolored_idx, 0],
            embedding[noncolored_idx, 1],
            c=np.array(embedding_colors)[noncolored_idx],
            s=3,
            alpha=1,
            linewidth=0.1,
            marker="o",
            rasterized=True,
        )
        colored_idx = list(map(lambda x: x != "whitesmoke", embedding_colors))
        ax.scatter(
            embedding[colored_idx, 0],
            embedding[colored_idx, 1],
            c=np.array(embedding_colors)[colored_idx],
            s=3,
            alpha=1,
            linewidth=0.1,
            marker="o",
            rasterized=True,
        )

        from matplotlib.lines import Line2D

        most_dominating = (
            dominant_asv.loc[dominant_asv_rel >= 0.3]
            .apply(lambda v: tax.loc[v]["Genus"])
            .value_counts()
            .sort_values(ascending=False)
            .head(30)
        )

        most_dominating_color = (
            dominant_asv.loc[dominant_asv_rel >= 0.3]
            .apply(lambda v: usercolors.loc[v].values[0])
            .value_counts()
            .sort_values(ascending=False)
            .head(30)
            .index
        )

        legend_names = np.array(
            list(
                map(
                    lambda v: tax.loc[v].Genus.values,
                    [
                        dominant_asv[dominant_asv_rel > 0.3]
                        .value_counts()
                        .head(30)
                        .index.to_list()
                    ],
                )
            )
        ).reshape(-1)
        legend_colors = np.array(
            list(
                map(
                    lambda v: usercolors.loc[v].values,
                    [
                        dominant_asv[dominant_asv_rel > 0.3]
                        .value_counts()
                        .head(30)
                        .index.to_list()
                    ],
                )
            )
        ).reshape(-1)

        legend_elements = [
            Line2D(
                [0],
                [0],
                marker="o",
                linestyle="",
                alpha=1,
                color=c,  # cmap(c),
                label=n,
            )
            for (n, c) in set(zip(legend_names, legend_colors))
        ]
        ax.legend(handles=legend_elements, loc=(1.1, 0.01))

    ax.set_yticks([])
    ax.set_xticks([])
    ax.set_ylabel("TaxUMAP-2")
    ax.set_xlabel("TaxUMAP-1")
    sns.despine()
    try:
        plt.gcf().savefig("results/projection.pdf", dpi=250, bbox_inches="tight")
        plt.axis("off")
        ax.legend().remove()
        plt.gcf().savefig(
            "results/no_axes_projection.png", dpi=250,
        )
        return fig

    except FileNotFoundError as fe:
        print(fe)
        if not os.path.isdir("results"):
            print()
            print("No results folder in current working directory.")
            print("Will create one.")
            os.mkdir("results")
    except:
        print("Not saving figure. Unknown error.")
        pass

<<<<<<< HEAD

def scatter_plot_with_colors(
    embedding,
    colors,
    legend_items=[],
    bgcolor="white",
    scatter_alpha=1.0,
    fig=None,
    ax=None,
):
=======
def scatter_plot_with_colors(embedding, colors, legend_items = [], bgcolor="white",
                             scatter_alpha=1.,s=1, fig=None, ax=None,ax2=None, figsize=(5,5),
                             fontsize=8, marker="o"):
>>>>>>> de10ef5a
    ##set up figure
    import matplotlib.pyplot as plt
    import seaborn as sns
    import matplotlib.gridspec as gridspec
    from mpl_toolkits.axes_grid1.inset_locator import inset_axes

    if fig is None:
        plt.close("all")
        fig = plt.figure(figsize=figsize)
        gs = fig.add_gridspec(10, 1)
        ax = fig.add_subplot(gs[:-1, :])
        #ax2 = inset_axes(ax, width="20%", height="10%", loc=5)
        ax2 = fig.add_subplot(gs[-1, :])

<<<<<<< HEAD
    ax.scatter(
        embedding[:, 0],
        embedding[:, 1],
        c=colors,
        alpha=scatter_alpha,
        s=3,
        marker="o",
        rasterized=True,
    )
    ax.set_yticks([])
    ax.set_xticks([])
    ax.set_ylabel("phyUMAP-2")
    ax.set_xlabel("phyUMAP-1")
    ax.set_facecolor(bgcolor)
    sns.despine(trim=True, offset=5)
    return (fig, ax)
=======

        ax.scatter(
                embedding[:, 0],
                embedding[:, 1],
                edgecolors = "none",
                facecolors=colors,
                alpha=scatter_alpha,
                s=s,
                marker=marker,
                zorder=0
            )
    else:

        ax.scatter(
                embedding[:, 0],
                embedding[:, 1],
                edgecolors = "none",
                facecolors=colors,
                alpha=scatter_alpha,
                s=s,
                marker=marker,
            )

    ax.axis('equal')
    ax.set_ylabel("TaxUMAP-2", fontsize=fontsize)
    ax.set_xlabel("TaxUMAP-1", fontsize=fontsize)
    ax.set_facecolor(bgcolor)
   # ax.secondary_xaxis('top', functions=(deg2rad, rad2deg))


#    ax.spines["top"].set_position(ax.spines['bottom'].get_position())
    ax.xaxis.set_label_position("top")
    ax.xaxis.tick_top()
    ax.set_xticklabels([])
    ax.set_yticklabels([])

    sns.despine(trim=True,top=False, bottom=False, ax=ax,
                offset=5)

    ax.spines["bottom"].set_visible(False)

    ax2.set_yticks([])


    return(fig, ax, ax2)


>>>>>>> de10ef5a
<|MERGE_RESOLUTION|>--- conflicted
+++ resolved
@@ -244,22 +244,10 @@
         print("Not saving figure. Unknown error.")
         pass
 
-<<<<<<< HEAD
-
-def scatter_plot_with_colors(
-    embedding,
-    colors,
-    legend_items=[],
-    bgcolor="white",
-    scatter_alpha=1.0,
-    fig=None,
-    ax=None,
-):
-=======
+
 def scatter_plot_with_colors(embedding, colors, legend_items = [], bgcolor="white",
                              scatter_alpha=1.,s=1, fig=None, ax=None,ax2=None, figsize=(5,5),
                              fontsize=8, marker="o"):
->>>>>>> de10ef5a
     ##set up figure
     import matplotlib.pyplot as plt
     import seaborn as sns
@@ -274,24 +262,6 @@
         #ax2 = inset_axes(ax, width="20%", height="10%", loc=5)
         ax2 = fig.add_subplot(gs[-1, :])
 
-<<<<<<< HEAD
-    ax.scatter(
-        embedding[:, 0],
-        embedding[:, 1],
-        c=colors,
-        alpha=scatter_alpha,
-        s=3,
-        marker="o",
-        rasterized=True,
-    )
-    ax.set_yticks([])
-    ax.set_xticks([])
-    ax.set_ylabel("phyUMAP-2")
-    ax.set_xlabel("phyUMAP-1")
-    ax.set_facecolor(bgcolor)
-    sns.despine(trim=True, offset=5)
-    return (fig, ax)
-=======
 
         ax.scatter(
                 embedding[:, 0],
@@ -338,5 +308,3 @@
 
     return(fig, ax, ax2)
 
-
->>>>>>> de10ef5a

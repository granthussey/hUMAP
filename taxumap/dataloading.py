import os

#!/usr/bin/env python
import sys
import warnings
from pathlib import Path
import logging

import numpy as np
import pandas as pd
import scipy.spatial.distance as ssd
from sklearn.preprocessing import MinMaxScaler

from taxumap.custom_logging import setup_logger

logger_dataloading = setup_logger("dataloading")


def parse_microbiome_data(fp, idx_col="index_column", idx_dtype=str):
    """Attempts to load a `microbiota_table.csv` file from specified file location

    Args:
        fp (str): Path to the microbiota_table.csv file
        idx_col (str, optional): The column in microbiota_table.csv to be used as the index. Should be either ASV/OTU. Defaults to "index_column".
        idx_dtype (dtype, optional): Data type for the index. For consistency, str is a good choice. Defaults to str.

    Returns:
        Pandas df: a properly-formatted rel_abundances df
    """

    fp = Path(fp)

    # There's probably a better way of doing this test -
    # fp.resolve(strict=True) will error if file does not exist?
    try:
        _ = fp.resolve(strict=True)

    except FileNotFoundError:
        logger_dataloading.exception(
            "The microbiota composition table should be located in the data/ subfolder and named microbiota_table.csv"
        )
        sys.exit(2)

    # Why can't the above statement just be folded into this?
    if fp.is_file():
        try:

            # This must be implemented in a two-liner to make sure dtype
            # of index is str
            X = pd.read_csv(fp, dtype={idx_col: idx_dtype})
            X.set_index(idx_col, inplace=True)
            X = X.astype(np.float64)

            check_if_compositional(X, name="microbiota (rel_abundances)")

            return X.fillna(0)

        except ValueError:
            logger_dataloading.exception(
                "Please make sure the microbiota_table has a column labeled 'index_column' which contains the sample IDs"
            )
        except:
            logger_dataloading.exception(
                "An unknown error occurred during microbiota_table parsing. Please see the instructions for how to run taxumap."
            )


def parse_taxonomy_data(fp, idx_col=["ASV", "OTU"], idx_dtype=str):
    """Load the taxonomy data."""

    fp = Path(fp)

    # This tests specifically if a path exists, regardless if the path points to a file or a directory.

    # To follow EAFP guidelines, we will run this and then attempt to simply read in the file via Pandas.

    try:

        # See if supplied file exists
        try:
            fp = fp.resolve(strict=True)

        except FileNotFoundError:
            logger_dataloading.exception(
                "If using default settings, please make sure\n \
                that the taxonomy table is located in the 'data/' subfolder and named 'taxonomy.csv\n \
                Otherwise, please make sure that you are directing taxumap\n\
                    to the proper location of your taxonomy file."
            )
            sys.exit(2)

        # Read file into Pandas df
        try:
            tax = pd.read_csv(fp)

            logger_dataloading.info(
                "Reading taxonomy table. Assuming columns are ordered by phylogeny with in descending order of hierarchy:\n \
                e.g. Kingdom, Phylum, ... , Genus, Species, etc.\n \
                Additionally, the OTU or ASV column must be labeled as 'OTU' or 'ASV' unless otherwise specified"
            )

        except (IsADirectoryError, pd.errors.ParserError, FileNotFoundError):
            logger_dataloading.exception(
                "Your file path may be pointing to a file that doesn't exist, or \
                simply to a directory. Please re-check your file path."
            )

            sys.exit(2)

        # Set index to ASV/OTU
        try:
            if "ASV" in tax.columns:
                tax.set_index("ASV", inplace=True)
                # tax.index.name = "SEQ"

            else:
                tax.set_index("OTU", inplace=True)

                # TODO: Change this to "SEQ" after I make sure this wont break anything (i dont think it will)

                tax.index.name = "ASV"
            tax.columns = map(str.capitalize, tax.columns)

        except ValueError:
<<<<<<< HEAD
            logger_dataloading.exception("ASV/OTU not found in your columns")
=======
            logger.exception("Neither ASV nor OTU not found in your columns. This is required as base level of Taxonomy. A fix can be to rename your lowest level to ASV.")
>>>>>>> b5118d75
            sys.exit(2)

        else:
            check_tax_is_consistent(tax)
            tax.index = tax.index.astype(idx_dtype)
            return tax

    except:
        logger_dataloading.critical(
            "An unknown error occurred during taxonomy table parsing. Please see the documentation for how to run taxumap."
        )


def check_if_compositional(X, name=""):
    if not np.allclose(X.sum(axis=1), 1):
        logger_dataloading.warning(
            "Rows in the {} dataframe do not sum to 1. Is this intentional?".format(
                name
            )
        )


def check_tax_is_consistent(df):
    if np.any(df.isna()):
        logger_dataloading.warning(
            "Missing values (NaN) found for some taxonomy levels, you should consider filling with higher taxonomic level names. Please consult the documentation for best way to move forward."
        )

    # should we just read_csv() and only allow certain datatypes (i.e. str, obj?)
<<<<<<< HEAD
    if any(df.dtypes == (int, float)):
        logger_dataloading.warning(
            "Your taxonomy table contains columns may contain numerical data. Please consult documentation because you may have incorrectly formatted your dataframe."
=======
    if any(df.dtypes != (str)):
        logger.warning(
            "Your taxonomy table contains non string type columns. Please consult documentation because you may have incorrectly formatted your dataframe."
>>>>>>> b5118d75
        )


def parse_asvcolor_data(fp):
    """Load the taxonomy data."""
    """Todo: This function only works rn with 'ASV' as the 
             index. This should become a parameter"""

    if type(fp) is str:

        fp = Path(fp)
        try:
            f = fp.resolve(strict=True)
        except FileNotFoundError:
            logger_dataloading.exception(
                "The color per ASV table should be located in the data/ subfolder and named asvcolors.csv"
            )
            sys.exit(2)
        if f.is_file():
            try:
                taxcolors = pd.read_csv(fp)
                logger_dataloading.info("Reading color per ASV table.")
                try:
                    assert taxcolors.columns[[0, 1]].to_list() == ["ASV", "HexColor"]
                except AssertionError:
                    logger_dataloading.exception(
                        'Column names should be:  ["ASV", "HexColor"]. Choosing colors automatically.'
                    )
                    return ()

                taxcolors = taxcolors.set_index("ASV")
                if np.any(taxcolors.isna()):
                    logger_dataloading.warning(
                        "Missing values (NaN) found for some taxcolors. Filling with 'grey'"
                    )
                    taxcolors = taxcolors.fillna("grey")
                return taxcolors
            except ValueError:
                logger_dataloading.exception(
                    "Please make sure the taxcolors has columns labeled ['ASV','HexColor'], and contain as values the ASV labels as strings and valid hex color stings"
                )
            except:
                logger_dataloading.error(
                    "Please make sure the taxcolors has columns labeled ['ASV','HexColor'], and contain as values the ASV labels as strings and valid hex color stings"
                )
    elif type(fp) is pd.DataFrame:
        logger_dataloading.info("using provided taxcolors")
        taxcolors = fp
        return taxcolors<|MERGE_RESOLUTION|>--- conflicted
+++ resolved
@@ -122,12 +122,8 @@
             tax.columns = map(str.capitalize, tax.columns)
 
         except ValueError:
-<<<<<<< HEAD
-            logger_dataloading.exception("ASV/OTU not found in your columns")
-=======
-            logger.exception("Neither ASV nor OTU not found in your columns. This is required as base level of Taxonomy. A fix can be to rename your lowest level to ASV.")
->>>>>>> b5118d75
-            sys.exit(2)
+
+            logger_dataloading.exception("Neither ASV nor OTU not found in your columns. This is required as base level of Taxonomy. A fix can be to rename your lowest level to ASV.")
 
         else:
             check_tax_is_consistent(tax)
@@ -156,15 +152,10 @@
         )
 
     # should we just read_csv() and only allow certain datatypes (i.e. str, obj?)
-<<<<<<< HEAD
     if any(df.dtypes == (int, float)):
         logger_dataloading.warning(
             "Your taxonomy table contains columns may contain numerical data. Please consult documentation because you may have incorrectly formatted your dataframe."
-=======
-    if any(df.dtypes != (str)):
-        logger.warning(
-            "Your taxonomy table contains non string type columns. Please consult documentation because you may have incorrectly formatted your dataframe."
->>>>>>> b5118d75
+
         )
 
 

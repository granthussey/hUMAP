# Authors: Jonas Schluter <jonas.schluter@nyulangone.org>, Grant Hussey <grant.hussey@nyulangone.org>
# License: BSD 3 clause # Which license?

__author__ = ["Jonas Schluter", "Grant Hussey"]
__copyright__ = "Copyright 2020, MIT License"

import os
import sys
import warnings
import logging
from pathlib import Path

import matplotlib as mpl
import numpy as np
import pandas as pd
import scipy.spatial.distance as ssd
import seaborn as sns
from matplotlib import pyplot as plt
from sklearn.preprocessing import MinMaxScaler
from umap import UMAP

import taxumap.dataloading as dataloading
import taxumap.tools as tools
import taxumap.visualizations as viz
from taxumap.custom_logging import setup_logger

logger = setup_logger("taxumap", verbose=False, debug=False)


class Taxumap:
    """Taxumap object for running taxUMAP algorithm"""

    def __init__(
        self,
        agg_levels=["Phylum", "Family"],
        weights=None,
        rel_abundances=None,
        taxonomy=None,
        fpt=None,
        fpx=None,
        name=None,
    ):

        """Constructor method for the Taxumap object

        Args:
            agg_levels (list, optional): Determines which taxonomic levels to aggregate on. See taxUMAP documentation. Defaults to ["Phylum", "Family"].
            weights (list of int, optional): Determines the weights of each of the agg_levels. Length of this list must match length of agg_levels. Defaults to None.
            rel_abundances (dataframe, optional): Compositional data (relative counts) of abundance of ASV/OTU. Defaults to None.
            taxonomy (dataframe, optional): Dataframe with index of ASV/OTU and columns representing descending taxonomic levels. Defaults to None.
            fpt (str, optional): Filepath to the rel_abundances meta dataframe, if saved on disk. Defaults to None.
            fpx (str, optional): Filepath to the rel_abundances dataframe, if saved on disk. Defaults to None.
            name (str, optional): A useful name for the project. Used in graphing and saving methods. Defaults to None.
        """

        self.agg_levels = list(map(lambda x: x.capitalize(), agg_levels))

        # I am pretty sure that my use of If...Else below violates the EAFP principles - should use Try..Except instead

        if weights is None:
            self.weights = [1] * len(agg_levels)
        else:
            if len(weights) != len(agg_levels):
                raise ValueError(
                    "The length of the weights must match that of agg_levels"
                )
            else:
                self.weights = weights

        # Set rel_abundances df
        try:
            if rel_abundances is None and fpx is None:
                raise ValueError
            elif isinstance(rel_abundances, pd.DataFrame):
                logger.info("Recognized `rel_abundances` parameter as Pandas DataFrame")
                self.fpx = None
                self.rel_abundances = rel_abundances

                # Validate the rel_abundances dataset
                try:
                    self.rel_abundances.set_index("index_column")
                except KeyError:
                    # if it can't set the index to 'index_column', maybe it's already set
                    # let's check to see if that is not the case
                    if self.rel_abundances.index.name != "index_column":
                        logger.exception(
                            "Your rel_abundances df needs to contain 'index_column' containing sample identifiers of each row containing relative OTU/ASV abundances"
                        )
                        sys.exit(2)
                    else:
                        logger.info(
                            "Your rel_abundances dataframe already had 'index_column' as the index."
                        )

                else:
                    logger.info(
                        "index_column has been set as index for self.rel_abundances"
                    )

                # lastly, quickly check if the data is compositional.
                dataloading.check_if_compositional(
                    self.rel_abundances,
                    name="locally-supplied microbiota (rel_abundances)",
                )

            elif isinstance(fpx, str):
                self.fpx = fpx
                self.rel_abundances = dataloading.parse_microbiome_data(fpx)
            else:
                raise NameError
        except (ValueError, NameError) as e:
            _name_value_error(e, "fpx", "rel_abundances")
            raise

        # Set taxonomy df
        try:
            if taxonomy is None and fpt is None:
                raise ValueError
            elif isinstance(taxonomy, pd.DataFrame):
                logger.info("Recognized `taxonomy` parameter as Pandas DataFrame")
                self.fpt = None
                self.taxonomy = taxonomy
                self.taxonomy.columns = map(str.capitalize, self.taxonomy.columns)
                dataloading.check_tax_is_consistent(self.taxonomy)
            elif isinstance(fpx, str):
                self.fpt = fpt
                self.taxonomy = dataloading.parse_taxonomy_data(fpt)
            else:
                raise NameError
        except (ValueError, NameError) as e:
            _name_value_error(e, "fpt", "taxonomy")
            raise

        # Set name attribute
        if isinstance(name, str):
            self.name = name
        else:
            self.name = None

    @property
    def _exist_tax_meta_df(self):
        return isinstance(self.taxonomy, pd.DataFrame)

    @property
    def _exist_tax_df(self):
        return isinstance(self.rel_abundances, pd.DataFrame)

    @property
    def _exist_tax_meta_fp(self):
        """Returns true if the `fpt` parameter is a valid filepath"""
        try:
            logic = Path(self.fpt).is_file()
        except TypeError:
            return False
        else:
            return logic

    @property
    def _exist_tax_fp(self):
        """Returns true if the `fpx` parameter is a valid filepath"""
        try:
            logic = Path(self.fpx).is_file()
        except TypeError:
            return False
        else:
            return logic

    @property
    def _is_df_loaded(self):
        """Returns true if the object was initialized with df objects"""
        return all((self._exist_tax_df, self._exist_tax_meta_df)) and not all(
            (self._exist_tax_fp, self._exist_tax_meta_fp)
        )

    @property
    def _is_fp_loaded(self):
        """Returns true if the object was initialized with filepaths, or
        if all such pre-requisites exist"""
        return all(
            (
                self._exist_tax_df,
                self._exist_tax_fp,
                self._exist_tax_meta_fp,
                self._exist_tax_meta_df,
            )
        )

    @property
    def _embedded_csv_name(self):
        """Filename for saving self.embedded to a csv file. Uses self.name if available."""
        if isinstance(self.name, str):
            return "_".join([self.name, "embedded.csv"])
        else:
            return "embedded.csv"

    @property
    def _embedded_pickle_name(self):
        """Filename for saving self to a pickle. Uses self.name if available."""
        if isinstance(self.name, str):
            return "_".join([self.name, "taxumap_pickle.pickle"])
        else:
            return "taxumap_pickle.pickle"

    @property
    def _plot_name(self, ext="png"):
        """Filename for saving a plot to file. Uses self.name if available."""
        if isinstance(self.name, str):
            return "_".join([self.name, "plot." + ext])
        else:
            return "plot." + ext

    @property
    def taxumap1(self):
        """Get a label for first dimension of taxUMAP embedded space"""
        first_letters = [agg_level[0] for agg_level in self.agg_levels]
        initials = "".join(first_letters)
        return "taxumap-{}-1".format(initials)

    @property
    def taxumap2(self):
        """Get a label for second dimension of taxUMAP embedded space"""
        first_letters = [agg_level[0] for agg_level in self.agg_levels]
        initials = "".join(first_letters)
        return "taxumap-{}-2".format(initials)

    @property
    def _is_transformed(self):
        """Returns True if Taxumap.transform_self() has been previously run"""
        try:
            if isinstance(self.embedding, np.ndarray):
                return True
            else:
                logger.warning(
                    "taxumap.embedding is not an ndarray, something went wrong"
                )
        except AttributeError:
            return False

    @property
    def df_embedding(self):
        """Creates a dataframe from the embedding generated by Taxumap.transform_self()"""
        if self._is_transformed:
            return pd.DataFrame(
                self.embedding,
                columns=[self.taxumap1, self.taxumap2],
                index=self.index,
            )
        else:
            raise AttributeError(
                "Please run Taxumap.transform_self() to generate your embedding"
            )

    @property
    def df_dominant_taxon(self):

        # DataFrame where each row is the maximum taxon corresponding to the
        # shared index in the column index_column
        df_dom_tax_per_sample = (
            pd.DataFrame(
                self.rel_abundances.idxmax(axis="columns"), columns=["max_tax"]
            )
            .reset_index()
            .set_index("max_tax")
        )

        # This is where a merge is done to add in the full taxonomical
        # data for each of the "max_tax" dominant taxon
        prelim_df_table = df_dom_tax_per_sample.merge(
            self.taxonomy, right_index=True, left_index=True
        )

        # all below here, I am cleaning the prelim_df_table for final return
        tax_hierarchy = prelim_df_table.columns[
            prelim_df_table.columns != "index_column"
        ]

        new_tax_hierarchy = [
            "dom_" + each_level.lower() for each_level in tax_hierarchy
        ]

        change_labels = dict(zip(tax_hierarchy, new_tax_hierarchy))

        df_final = prelim_df_table.rename(columns=change_labels)
        df_final.index.name = "max_tax"
        df_final = df_final.reset_index().set_index("index_column")

        return df_final

    @classmethod
    def from_pickle(cls, fp):
        import pickle

        try:
            with open(fp, "rb") as f:
                data = pickle.load(f)
        except Exception:
            logger.exception("Something went wrong loading from pickle")
        else:
            logger.info("Successfully located pickle file")

        return data

    def to_pickle(self, outdir=".", name=None):

        import pickle

        if name is None:
            name = self._embedded_pickle_name

        with open(os.path.join(outdir, name), "wb") as f:
            pickle.dump(self, f)

        return self

    def transform_self(
        self, scale=False, debug=False, save=False, outdir=None, **kwargs
    ):
        """If rel_abundances and taxonomy dataframes are available, will run the taxUMAP transformation.

        Args:
            debug (bool, optional): If True, self will be given X and Xagg variables (debug only). Defaults to False.
            save (bool, optional): If True, will attempt to save the resulting embedded as a csv file. Defaults to False.
            outdir (str, optional): Path to where files should be saved, if save=True. Defaults to None.
            pickle (bool, optional): If True, will save self object as a pickle. Defaults to False.
        """

        # Maybe better way of implementing this

        if "neigh" not in kwargs:
            logger.warning(
                "Please set neigh parameter to approx. the size of individals in the dataset. See documentation."
            )
<<<<<<< HEAD
            neigh = 120 if len(self.rel_abundances)>120 else len(self.rel_abundances)-1

        if "min_dist" in kwargs:
            min_dist = kwargs["min_dist"]
=======
            neigh = 120 if len(self.rel_abundances) > 120 else len(self.rel_abundances)
>>>>>>> 315a55ce
        else:
            neigh = kwargs["neigh"]

        if "min_dist" not in kwargs:
            logger.info("Setting min_dist to 0.05/sum(weights)")
            min_dist = 0.05 / np.sum(self.weights)
        else:
            min_dist = kwargs["min_dist"]

        if "epochs" not in kwargs:
            epochs = (
                5000
                if neigh < 120
                else (1000 if len(self.rel_abundances) < 5000 else 1000)
            )
            logger.info("Setting epochs to %d" % epochs)
        else:
            epochs = kwargs["epochs"]

        distance_metric = "braycurtis"

        # Shouldn't need `try...except` because any Taxumap object should have proper attributes
        Xagg = tax_agg(
            self.rel_abundances,
            self.taxonomy,
            self.agg_levels,
            distance_metric,
            self.weights,
        )

        self.taxumap = UMAP(
            n_neighbors=neigh, min_dist=min_dist, n_epochs=epochs, metric="precomputed",transform_seed=1
        ).fit(Xagg)

        self.embedding = self.taxumap.transform(Xagg)
        # self._is_transformed = True
        self.index = Xagg.index

        if debug:
            self.Xagg = Xagg

        if save:
            self.save_embedding(outdir=outdir)

        return self

    def save_embedding(self, outdir=None):

        try:
            _save(self.df_embedding.to_csv, outdir, self._embedded_csv_name)
        except AttributeError as e:
            logger.warning(
                "\nEmbedding not currently populated. Please run taxumap.Taxumap.transform_self(save=True).\n"
            )
        except Exception as e:
            throw_unknown_save_error(e)

        return self

    def scatter(
        self, figsize=(16, 10), save=False, outdir=None, ax=None, fig=None, **kwargs
    ):

        if not self._is_transformed:
            raise AttributeError(
                "Your Taxumap has yet to be transformed. Run Taxumap.transform_self() first."
            )

        if fig or ax is None:
            fig, ax = plt.subplots(figsize=figsize)

        ax.scatter(
            self.df_embedding[self.df_embedding.columns[0]],
            self.df_embedding[self.df_embedding.columns[1]],
            **kwargs
        )
        ax.set_xlabel(self.taxumap1)
        ax.set_ylabel(self.taxumap2)

        ax.set_title(self.name)

        sns.despine(trim=True, offset=5)

        if save:
            _save(fig.savefig, outdir, self._plot_name)

        return fig, ax

    def __repr__(self):

        if self._is_df_loaded:
            return "Taxumap(agg_levels = {}, weights = {}, rel_abundances = '{}', taxonomy = '{}')".format(
                self.agg_levels,
                self.weights,
                "loaded from local scope",
                "loaded from local scope",
            )

        elif self._is_fp_loaded:
            return "Taxumap(agg_levels = {}, weights = {}, fpx = '{}', fpt = '{}')".format(
                self.agg_levels, self.weights, self.fpx, self.fpt
            )

        else:
            return "Taxumap(agg_levels = {}, weights = {}, fpx = '{}', fpt = '{}')".format(
                self.agg_levels, self.weights, self.fpx, self.fpt
            )

    def __str__(self):

        # create an if...elif blcok for if fpt exists or not
        # this is a part of the package where I build in the ability to
        # create from file or create from pandas df.

        messages = [
            "Taxumap with agg_levels = {} and weights = {}.".format(
                self.agg_levels, self.weights
            )
        ]

        if self._is_df_loaded:
            messages.append(
                "The `rel_abundances` and `taxonomy` dataframes were passed in from local variables."
            )
            return "\n \n".join(messages)

        elif self._is_fp_loaded:
            messages.append(
                "The rel_abundances and taxonomy dataframes were generated from files located at\n'{}'\nand\n'{}',\nrespectively".format(
                    self.fpx, self.fpt
                )
            )
            return "\n \n".join(messages)

        else:
            return repr(self)


def _test_variables(rel_abundances, taxonomy, agg_levels, distance_metric, weights):
    return rel_abundances, taxonomy, agg_levels, distance_metric, weights


def tax_agg(rel_abundances, taxonomy, agg_levels, distance_metric, weights):
    """Generates a distance matrix aggregated on each designated taxon

    Args:
        rel_abundances (Pandas df): Relative abundance df with row-wise compositional data, row: sample, columns: OTU/ASV label
        taxonomy (Pandas df): Row: OTU/ASV label, columns: hierarchy of taxonomy for that ASV/OTU
        agg_levels (list of str): Taxons to aggregate
        distance_metric (str): String to pass to ssd.cdist()
        weights (list of int): Weights of the non-ASV/OTU taxons

    Returns:
        pandas df: distance table, row and columns are sample ids
    """

    _X = rel_abundances.copy()
    # remove columns that are always zero
    _X = _X.loc[:, (_X != 0).any(axis=0)]
    Xdist = ssd.cdist(_X, _X, distance_metric)
    Xdist = pd.DataFrame(Xdist, index=_X.index, columns=_X.index)

    for agg_level, weight in zip(agg_levels, weights):
        logger.info("aggregating on %s" % agg_level)
        Xagg = tools.aggregate_at_taxlevel(_X, taxonomy, agg_level)
        Xagg = ssd.cdist(Xagg, Xagg, distance_metric)
        Xagg = pd.DataFrame(Xagg, index=_X.index, columns=_X.index)
        Xagg = Xagg * weight

        Xdist = Xdist + Xagg

    return Xdist


def _save(fxn, outdir, filename, **kwargs):
    """[summary]

    Args:
        fxn (function handle): f(Path-like object or str)
        outdir ([type]): [description]
        filename ([type]): [description]

    Raises:
        TypeError: [description]
    """

    if not callable(fxn):
        raise TypeError("'fxn' passed is not callable")

    if outdir is not None:
        try:
            outdir = Path(outdir).resolve(strict=True)
        except (FileNotFoundError, TypeError) as e:
            logger.warning(
                '\nNo valid outdir was declared.\nSaving data into "./results" folder.\n'
            )

    elif outdir is None:
        outdir = Path("./results").resolve()
        try:
            os.mkdir(outdir)
            logger.info("Making ./results folder...")
        except FileExistsError:
            logger.info("./results folder already exists")
        except Exception as e:
            throw_unknown_save_error(e)
            sys.exit(2)

    try:
        fxn(os.path.join(outdir, filename), **kwargs)
    except Exception as e:
        throw_unknown_save_error(e)
    else:
        logger.info("Save successful")


def throw_unknown_save_error(e):
    logger.exception(
        "\nUnknown error has occured. Cannot save embedding as instructed."
    )
    sys.exit(2)


def _name_value_error(e, fp_param, df_param):
    logger.exception(
        "Please provide the constructor with one of the following: a filepath to your {} file via parameter `{}`, or with an initialized variable for your {} dataframe via the parameter `{}`".format(
            df_param, fp_param, df_param, df_param
        )
    )<|MERGE_RESOLUTION|>--- conflicted
+++ resolved
@@ -330,14 +330,7 @@
             logger.warning(
                 "Please set neigh parameter to approx. the size of individals in the dataset. See documentation."
             )
-<<<<<<< HEAD
-            neigh = 120 if len(self.rel_abundances)>120 else len(self.rel_abundances)-1
-
-        if "min_dist" in kwargs:
-            min_dist = kwargs["min_dist"]
-=======
-            neigh = 120 if len(self.rel_abundances) > 120 else len(self.rel_abundances)
->>>>>>> 315a55ce
+            neigh = 120 if len(self.rel_abundances) > 120 else len(self.rel_abundances)-1
         else:
             neigh = kwargs["neigh"]
 
